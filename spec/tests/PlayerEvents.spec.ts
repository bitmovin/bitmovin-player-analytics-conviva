--- conflicted
+++ resolved
@@ -231,65 +231,6 @@
       expect(playerStateMock.setPlayerSeekStart).not.toHaveBeenCalled();
     });
   });
-<<<<<<< HEAD
-=======
-
-  describe('ad tracking', () => {
-    beforeEach(() => {
-      jest.spyOn(playerMock, 'getDuration').mockReturnValue(10);
-      playerMock.eventEmitter.firePlayEvent();
-      playerMock.eventEmitter.firePlayingEvent();
-    });
-
-    it('track pre-roll ad', () => {
-      playerMock.eventEmitter.fireAdBreakStartedEvent(0);
-      playerMock.eventEmitter.fireAdStartedEvent();
-      expect(clientMock.adStart).toHaveBeenCalledTimes(1);
-      expect(clientMock.adStart).toHaveBeenCalledWith(0, 'separate', 'content', Conviva.Client.AdPosition.PREROLL);
-    });
-
-    it('track  mid-roll ad', () => {
-      playerMock.eventEmitter.fireAdBreakStartedEvent(5);
-      playerMock.eventEmitter.fireAdStartedEvent();
-      expect(clientMock.adStart).toHaveBeenCalledTimes(1);
-      expect(clientMock.adStart).toHaveBeenCalledWith(0, 'separate', 'content', Conviva.Client.AdPosition.MIDROLL);
-    });
-
-    it('end session on post-roll ad', () => {
-      playerMock.eventEmitter.fireAdBreakStartedEvent(Infinity);
-      playerMock.eventEmitter.fireAdStartedEvent();
-      expect(clientMock.adStart).toHaveBeenCalledTimes(0);
-      expect(clientMock.cleanupSession).toHaveBeenCalledTimes(1);
-    });
-
-    describe('track ad end', () => {
-      beforeEach(() => {
-        playerMock.eventEmitter.fireAdBreakStartedEvent(0);
-        playerMock.eventEmitter.fireAdStartedEvent();
-      });
-
-      it('on adError', () => {
-        playerMock.eventEmitter.fireAdErrorEvent();
-        playerMock.eventEmitter.fireAdBreakFinishedEvent();
-        expect(clientMock.adEnd).toHaveBeenCalledTimes(1);
-        expect(clientMock.sendCustomEvent).toHaveBeenCalledTimes(1);
-        expect(clientMock.sendCustomEvent).toHaveBeenCalledWith(0, 'aderror', {});
-      });
-
-      it('on ad skipped', () => {
-        playerMock.eventEmitter.fireAdSkippedEvent();
-        playerMock.eventEmitter.fireAdBreakFinishedEvent();
-        expect(clientMock.adEnd).toHaveBeenCalledTimes(1);
-        expect(clientMock.sendCustomEvent).toHaveBeenCalledTimes(1);
-        expect(clientMock.sendCustomEvent).toHaveBeenCalledWith(0, 'adskipped', {});
-      });
-
-      it('on ad end', () => {
-        playerMock.eventEmitter.fireAdBreakFinishedEvent();
-        expect(clientMock.adEnd).toHaveBeenCalledTimes(1);
-      });
-    });
-  });
 
   describe('bitrate tracking', () => {
     it('report bitrate on event', () => {
@@ -310,19 +251,4 @@
       });
     });
   });
-
-  describe('ad event workarounds', () => {
-    describe('event order in case of pre-roll ad', () => {
-      it('track pre-roll ad', () => {
-        playerMock.eventEmitter.fireAdBreakStartedEvent(0);
-        playerMock.eventEmitter.firePlayEvent();
-        playerMock.eventEmitter.firePlayingEvent();
-        playerMock.eventEmitter.fireAdStartedEvent();
-
-        expect(clientMock.adStart).toHaveBeenCalledTimes(1);
-        expect(clientMock.adStart).toHaveBeenCalledWith(0, 'separate', 'content', Conviva.Client.AdPosition.PREROLL);
-      });
-    });
-  });
->>>>>>> 1ac84a46
 });