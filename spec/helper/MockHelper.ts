--- conflicted
+++ resolved
@@ -87,13 +87,8 @@
     };
 
     global.Conviva.Client.DeviceCategory = {
-<<<<<<< HEAD
-      WEB: 'WEB'
-    }
-=======
       WEB: 'WEB',
     };
->>>>>>> 81436bcf
 
     return new global.Conviva.Client();
   }
