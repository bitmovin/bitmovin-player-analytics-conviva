/// <reference path='../../src/ts/Conviva.d.ts'/>
import { PlayerEvent } from './PlayerEvent';
import {
  AdBreakEvent, AdEvent, PlaybackEvent, ErrorEvent, PlayerAPI, PlayerEventBase, PlayerEventCallback, SeekEvent,
<<<<<<< HEAD
  TimeShiftEvent, Ad, LinearAd, AdData, VastAdData,
=======
  TimeShiftEvent, VideoPlaybackQualityChangedEvent,
>>>>>>> 1ac84a46
} from 'bitmovin-player';
import { AD_SESSION_KEY, CONTENT_SESSION_KEY } from './TestsHelper';

declare const global: any;
export namespace MockHelper {

  export function mockConviva(): void {
    global.Conviva = {};
    global.Conviva.SystemInterface = jest.fn().mockImplementation();
    global.Conviva.SystemSettings = jest.fn().mockImplementation();
    global.Conviva.SystemSettings.LogLevel = {
      WARNING: 'warning',
    };
    global.Conviva.SystemFactory = jest.fn().mockImplementation();
    global.Conviva.ClientSettings = jest.fn().mockImplementation();
    global.Conviva.ContentMetadata = jest.fn().mockImplementation();
    global.Conviva.ContentMetadata.StreamType = {
      LIVE: 'live',
      VOD: 'vod',
      UNKNOWN: 'unknown',
    };
  }

  export function getConvivaClientMock(): Conviva.Client {
    const createSession = jest.fn(() => CONTENT_SESSION_KEY);
    const cleanupSession = jest.fn();
    const sendCustomEvent = jest.fn();
    const updateContentMetadata = jest.fn();
    const adStart = jest.fn();
    const adEnd = jest.fn();
    const reportError = jest.fn();
    const releasePlayerStateManager = jest.fn();
    const createAdSession = jest.fn(() => AD_SESSION_KEY);

    const playerStateMock = getPlayerStateManagerMock();

    global.Conviva.Client = jest.fn().mockImplementation(() => {
      return {
        sendCustomEvent,
        getPlayerStateManager: jest.fn(() => playerStateMock),
        releasePlayerStateManager,
        createSession,
        attachPlayer: jest.fn(),
        detachPlayer: jest.fn(),
        cleanupSession,
        updateContentMetadata,
        adStart,
        adEnd,
        reportError,
        createAdSession,
      };
    });

    global.Conviva.Client.NO_SESSION_KEY = -2;

    global.Conviva.Client.AdPosition = {
      PREROLL: 'preroll',
    };
    global.Conviva.Client.AdStream = {
      SEPARATE: 'separate',
    };
    global.Conviva.Client.AdPlayer = {
      SEPARATE: 'separate',
      CONTENT: 'content',
    };
    global.Conviva.Client.ErrorSeverity = {
      FATAL: 'fatal',
    };
    global.Conviva.Client.AdTechnology = {
      CLIENT_SIDE: 'Client Side',
      SERVER_SIDE: 'Server Side',
    };

    return new global.Conviva.Client();
  }

  export function getPlayerStateManagerMock(): Conviva.PlayerStateManager {
    const setPlayerState = jest.fn();
    const setPlayerSeekStart = jest.fn();
    const setPlayerSeekEnd = jest.fn();
<<<<<<< HEAD
    const reset = jest.fn();
=======
>>>>>>> 1ac84a46
    const setBitrateKbps = jest.fn();

    const PlayerStateManagerClass = jest.fn().mockImplementation(() => ({
      setPlayerType: jest.fn(),
      setPlayerVersion: jest.fn(),
      setPlayerState,
      setPlayerSeekStart,
      setPlayerSeekEnd,
<<<<<<< HEAD
      reset,
=======
>>>>>>> 1ac84a46
      setBitrateKbps,
    }));

    global.Conviva.PlayerStateManager = PlayerStateManagerClass;
    global.Conviva.PlayerStateManager.PlayerState = {
      STOPPED: 'stopped',
      BUFFERING: 'buffering',
      PAUSED: 'paused',
      PLAYING: 'playing',
    };

    return new PlayerStateManagerClass();
  }

  export function getPlayerMock(): TestingPlayerAPI {
    const eventHelper = new PlayerEventHelper();

    const PlayerMockClass: jest.Mock<TestingPlayerAPI> = jest.fn().mockImplementation(() => {
      return {
        ads: jest.fn(),
        getSource: jest.fn(),
        exports: { PlayerEvent },
        getDuration: jest.fn(),
        isLive: jest.fn(),
        getConfig: jest.fn(() => {
          return {};
        }),
        isPlaying: jest.fn(),
        isPaused: jest.fn(),
        getPlayerType: jest.fn(),
        getStreamType: jest.fn(() => 'hls'),

        // Event faker
        eventEmitter: eventHelper,
        on: eventHelper.on.bind(eventHelper),
      };
    });

    return new PlayerMockClass();
  }
}

export interface TestingPlayerAPI extends PlayerAPI {
  eventEmitter: EventEmitter;
}

interface EventEmitter {
  fireEvent<E extends PlayerEventBase>(event: E): void;

  // Event Helper methods
  firePlayEvent(): void;

  firePauseEvent(): void;

  firePlayingEvent(): void;

  fireSourceUnloadedEvent(): void;

  firePlaybackFinishedEvent(): void;

  fireSeekEvent(seekTarget?: number): void;

  fireSeekedEvent(): void;

  fireTimeShiftEvent(): void;

  fireTimeShiftedEvent(): void;

  fireStallStartedEvent(): void;

  fireStallEndedEvent(): void;

  fireErrorEvent(): void;

  fireAdBreakStartedEvent(startTime?: number, ads?: LinearAd[]): void;

  fireAdStartedEvent(adData?: object): void;

  fireAdFinishedEvent(): void;

  fireAdBreakFinishedEvent(): void;

  fireAdSkippedEvent(): void;

  fireAdErrorEvent(): void;

  fireVideoPlaybackQualityChangedEvent(bitrate: number): void;
}

class PlayerEventHelper implements EventEmitter {
  private eventHandlers: { [eventType: string]: PlayerEventCallback[]; } = {};

  public on(eventType: PlayerEvent, callback: PlayerEventCallback) {
    if (!this.eventHandlers[eventType]) {
      this.eventHandlers[eventType] = [];
    }

    this.eventHandlers[eventType].push(callback);
  }

  public fireEvent<E extends PlayerEventBase>(event: E) {
    if (this.eventHandlers[event.type]) {
      this.eventHandlers[event.type].forEach((callback: PlayerEventCallback) => callback(event));
    }
  }

  // Fake Events
  public firePlayEvent() {
    this.fireEvent<PlaybackEvent>({
      time: 0,
      timestamp: Date.now(),
      type: PlayerEvent.Play,
    });
  }

  public firePauseEvent() {
    this.fireEvent<PlaybackEvent>({
      time: 10,
      timestamp: Date.now(),
      type: PlayerEvent.Paused,
    });
  }

  fireAdBreakFinishedEvent(): void {
    this.fireEvent<AdBreakEvent>({
      timestamp: Date.now(),
      type: PlayerEvent.AdBreakFinished,
      adBreak: {
        id: 'Break-ID',
        scheduleTime: -1,
      },
    });
  }

  fireAdBreakStartedEvent(startTime: number = 0, ads: LinearAd[] = []): void {
    this.fireEvent<AdBreakEvent>({
      timestamp: Date.now(),
      type: PlayerEvent.AdBreakStarted,
      adBreak: {
        id: 'Break-ID',
        scheduleTime: startTime,
        ads: ads,
      },
    });
  }

  fireAdErrorEvent(): void {
    this.fireEvent<ErrorEvent>({
      timestamp: Date.now(),
      type: PlayerEvent.AdError,
      code: 1001,
      name: 'AdErrorEvent',
    });
  }

  fireAdSkippedEvent(): void {
    this.fireEvent<AdEvent>({
      timestamp: Date.now(),
      type: PlayerEvent.AdSkipped,
      ad: {
        isLinear: true,
        width: null,
        height: null,
      },
    });
  }

  fireAdStartedEvent(adData: object = {}): void {
    this.fireEvent<AdEvent>({
      timestamp: Date.now(),
      type: PlayerEvent.AdStarted,
      ad: {
        isLinear: true,
        width: null,
        height: null,
        ...adData,
      },
    });
  }

  fireErrorEvent(): void {
    this.fireEvent<ErrorEvent>({
      timestamp: Date.now(),
      type: PlayerEvent.Error,
      code: 1000,
      name: 'ErrorEvent',
    });
  }

  firePlaybackFinishedEvent(): void {
    this.fireEvent<PlayerEventBase>({
      timestamp: Date.now(),
      type: PlayerEvent.PlaybackFinished,
    });
  }

  firePlayingEvent(): void {
    this.fireEvent<PlaybackEvent>({
      time: 0,
      timestamp: Date.now(),
      type: PlayerEvent.Playing,
    });
  }

  fireSeekEvent(seekTarget?: number): void {
    this.fireEvent<SeekEvent>({
      timestamp: Date.now(),
      type: PlayerEvent.Seek,
      position: 20,
      seekTarget: seekTarget || 40,
    });
  }

  fireSeekedEvent(): void {
    this.fireEvent<PlayerEventBase>({
      timestamp: Date.now(),
      type: PlayerEvent.Seeked,
    });
  }

  fireSourceUnloadedEvent(): void {
    this.fireEvent<PlayerEventBase>({
      timestamp: Date.now(),
      type: PlayerEvent.SourceUnloaded,
    });
  }

  fireStallStartedEvent(): void {
    this.fireEvent<PlayerEventBase>({
      timestamp: Date.now(),
      type: PlayerEvent.StallStarted,
    });
  }

  fireStallEndedEvent(): void {
    this.fireEvent<PlayerEventBase>({
      timestamp: Date.now(),
      type: PlayerEvent.StallEnded,
    });
  }

  fireTimeShiftEvent(): void {
    this.fireEvent<TimeShiftEvent>({
      timestamp: Date.now(),
      type: PlayerEvent.TimeShift,
      position: 0,
      target: -10,
    });
  }

  fireTimeShiftedEvent(): void {
    this.fireEvent<PlayerEventBase>({
      timestamp: Date.now(),
      type: PlayerEvent.TimeShifted,
    });
  }

<<<<<<< HEAD
  fireAdFinishedEvent(): void {
    this.fireEvent<AdEvent>({
      timestamp: Date.now(),
      type: PlayerEvent.AdFinished,
      ad: {
        isLinear: true,
=======
  fireVideoPlaybackQualityChangedEvent(bitrate: number): void {
    this.fireEvent<VideoPlaybackQualityChangedEvent>({
      timestamp: Date.now(),
      type: PlayerEvent.VideoPlaybackQualityChanged,
      sourceQuality: {
        id: '1',
        bitrate: 250_000,
        width: null,
        height: null,
      },
      targetQuality: {
        id: '2',
        bitrate: bitrate,
>>>>>>> 1ac84a46
        width: null,
        height: null,
      },
    });
  }
}<|MERGE_RESOLUTION|>--- conflicted
+++ resolved
@@ -2,11 +2,7 @@
 import { PlayerEvent } from './PlayerEvent';
 import {
   AdBreakEvent, AdEvent, PlaybackEvent, ErrorEvent, PlayerAPI, PlayerEventBase, PlayerEventCallback, SeekEvent,
-<<<<<<< HEAD
-  TimeShiftEvent, Ad, LinearAd, AdData, VastAdData,
-=======
-  TimeShiftEvent, VideoPlaybackQualityChangedEvent,
->>>>>>> 1ac84a46
+  TimeShiftEvent, Ad, LinearAd, AdData, VastAdData, VideoPlaybackQualityChangedEvent,
 } from 'bitmovin-player';
 import { AD_SESSION_KEY, CONTENT_SESSION_KEY } from './TestsHelper';
 
@@ -87,10 +83,7 @@
     const setPlayerState = jest.fn();
     const setPlayerSeekStart = jest.fn();
     const setPlayerSeekEnd = jest.fn();
-<<<<<<< HEAD
     const reset = jest.fn();
-=======
->>>>>>> 1ac84a46
     const setBitrateKbps = jest.fn();
 
     const PlayerStateManagerClass = jest.fn().mockImplementation(() => ({
@@ -99,10 +92,7 @@
       setPlayerState,
       setPlayerSeekStart,
       setPlayerSeekEnd,
-<<<<<<< HEAD
       reset,
-=======
->>>>>>> 1ac84a46
       setBitrateKbps,
     }));
 
@@ -360,14 +350,18 @@
     });
   }
 
-<<<<<<< HEAD
   fireAdFinishedEvent(): void {
     this.fireEvent<AdEvent>({
       timestamp: Date.now(),
       type: PlayerEvent.AdFinished,
       ad: {
         isLinear: true,
-=======
+        width: null,
+        height: null,
+      }
+    });
+  }
+
   fireVideoPlaybackQualityChangedEvent(bitrate: number): void {
     this.fireEvent<VideoPlaybackQualityChangedEvent>({
       timestamp: Date.now(),
@@ -381,7 +375,6 @@
       targetQuality: {
         id: '2',
         bitrate: bitrate,
->>>>>>> 1ac84a46
         width: null,
         height: null,
       },
