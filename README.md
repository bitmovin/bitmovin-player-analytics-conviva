--- conflicted
+++ resolved
@@ -24,29 +24,6 @@
   * `npm run start` to open test page in browser, build and reload changed files automatically
 
 ## Usage
-<<<<<<< HEAD
-
-1. Build the script by running `npm run build`
-
-2. Include `bitmovinplayer-analytics-conviva.js` **after** `conviva-core-sdk.min.js` in your HTML document
-
-3. Create an instance of `ConvivaAnalytics` **before** calling `player.load(...)` and pass in your Conviva `CUSTOMER_KEY` and optional configuration properties:
-    ```js
-    var playerConfig = {
-      key: 'YOUR-PLAYER-KEY',
-      // ...
-    };
-
-    var container = document.getElementById('player');
-    var player = new bitmovin.player.Player(container, playerConfig);
-    
-    // A ConvivaAnalytics instance is always tied to one player instance
-    var conviva = new bitmovin.player.analytics.ConvivaAnalytics(player, 'CUSTOMER_KEY', {
-      debugLoggingEnabled: true, // optional
-      gatewayUrl: 'https://youraccount-test.testonly.conviva.com', // optional, TOUCHSTONE_SERVICE_URL for testing
-      deviceCategory: Conviva.Client.DeviceCategory.WEB // optional, (default: WEB)
-    });
-=======
 1. Include `conviva-core-sdk.min.js` as **first** of all scripts in your HTML document
 
 1. Create an instance of `ConvivaAnalytics` **before** calling `player.load(...)` and pass in your Conviva `CUSTOMER_KEY` and optional configuration properties:
@@ -81,7 +58,6 @@
               console.error('player setup failed', reason);
             });
             ```
->>>>>>> 81436bcf
     
     1. Using custom Build:
         1. Include `bitmovinplayer-analytics-conviva.js` **after** `conviva-core-sdk.min.js` in your HTML document
@@ -100,6 +76,7 @@
             var conviva = new bitmovin.player.analytics.ConvivaAnalytics(player, 'CUSTOMER_KEY', {
               debugLoggingEnabled: true, // optional
               gatewayUrl: 'https://youraccount-test.testonly.conviva.com', // optional, TOUCHSTONE_SERVICE_URL for testing
+              deviceCategory: Conviva.Client.DeviceCategory.WEB // optional, (default: WEB)
             });
             
             var sourceConfig = {
