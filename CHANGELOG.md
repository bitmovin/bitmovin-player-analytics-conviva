# Changelog
All notable changes to this project will be documented in this file.

The format is based on [Keep a Changelog](http://keepachangelog.com/)
and this project adheres to [Semantic Versioning](http://semver.org/).

<<<<<<< HEAD
## [3.0.3]

=======
## [develop]

### Added
- Readme entry about NPM usage
- Change loglevel of message when `updateContentMetadata` is invoke before a session has been started
>>>>>>> 81436bcf
- Added a configuration option to set the Conviva Device Category. 

## [3.0.2]

### Added
- `endSession` will now prevent a new session from being initialized via internal event handling

## [3.0.1]

### Added
- Support for Conviva-SDK 2.151.0.36981

## [3.0.0]

### Added
- `initializeSession` to external start session
- `endSession` to external end session
- `updateContentMetadata` to update content metadata after initializing `ConvivaAnalytics`
- Support for Player v8 events

### Changed
- Update to Bitmovin Player v8 API
- Switch to Webpack
- Improve typings

### Removed
- `viewerId`, `applicationName` and `customTags` from `ConvivaAnalyticsConfiguration`. Use `updateContentMetadata` instead

## [2.0.0] (2018-12-12)

### Added
- Tracking of `autoplay` and `preload` config attributes
- Live stream support

### Changed
- Updated Conviva-SDK to 2.146.0.36444
- Bind `PlayerStateManager`'s lifecycle to the lifecycle of the `Client`

### Removed
- Seek event tracking

## [95c526]

Support for Conviva-SDK version below 2.146.0.36444

[3.0.3]: https://github.com/bitmovin/bitmovin-player-analytics-conviva/compare/v3.0.2...v3.0.3
[3.0.2]: https://github.com/bitmovin/bitmovin-player-analytics-conviva/compare/v3.0.1...v3.0.2
[3.0.1]: https://github.com/bitmovin/bitmovin-player-analytics-conviva/compare/v3.0.0...v3.0.1
[3.0.0]: https://github.com/bitmovin/bitmovin-player-analytics-conviva/compare/95c526a7306cef98061f8f65e3dec3023df501af...v3.0.0
[95c526]: https://github.com/bitmovin/bitmovin-player-analytics-conviva/commit/95c526a7306cef98061f8f65e3dec3023df501af<|MERGE_RESOLUTION|>--- conflicted
+++ resolved
@@ -4,16 +4,8 @@
 The format is based on [Keep a Changelog](http://keepachangelog.com/)
 and this project adheres to [Semantic Versioning](http://semver.org/).
 
-<<<<<<< HEAD
 ## [3.0.3]
 
-=======
-## [develop]
-
-### Added
-- Readme entry about NPM usage
-- Change loglevel of message when `updateContentMetadata` is invoke before a session has been started
->>>>>>> 81436bcf
 - Added a configuration option to set the Conviva Device Category. 
 
 ## [3.0.2]
