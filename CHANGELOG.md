--- conflicted
+++ resolved
@@ -4,7 +4,6 @@
 The format is based on [Keep a Changelog](http://keepachangelog.com/)
 and this project adheres to [Semantic Versioning](http://semver.org/).
 
-<<<<<<< HEAD
 ## [develop]
 
 ### Added
@@ -12,11 +11,10 @@
 - Update content metadata attributes on the receiver directly via the sender instance of the integration
 - Changelog entry about NPM usage
 - Change loglevel of message when `updateContentMetadata` is invoke before a session has been started
-- `endSession` will now prevent a new session from being initialized via internal event handling
 
-=======
 ## [3.0.2]
 
+### Added
 - `endSession` will now prevent a new session from being initialized via internal event handling
 
 ## [3.0.1]
@@ -24,7 +22,6 @@
 ### Added
 - Support for Conviva-SDK 2.151.0.36981
 
->>>>>>> 4240868b
 ## [3.0.0]
 
 ### Added
