type ContentMetadata = Conviva.ContentMetadata;
import {
  AdBreak,
  AdBreakEvent,
  ErrorEvent,
  PlaybackEvent,
  PlayerAPI,
  PlayerEvent,
  PlayerEventBase,
  SourceConfig,
  VideoQualityChangedEvent,
} from 'bitmovin-player';
import { Html5Http } from './Html5Http';
import { Html5Logging } from './Html5Logging';
import { Html5Metadata } from './Html5Metadata';
import { Html5Storage } from './Html5Storage';
import { Html5Time } from './Html5Time';
import { Html5Timer } from './Html5Timer';

type Player = PlayerAPI;

export interface ConvivaAnalyticsConfiguration {
  /**
   * Enables debug logging when set to true (default: false).
   */
  debugLoggingEnabled?: boolean;
  /**
   * The TOUCHSTONE_SERVICE_URL for testing with Touchstone. Only to be used for development, must not be set in
   * production or automated testing.
   */
  gatewayUrl?: string;
  /**
   * A string value used to distinguish individual apps, players, locations, platforms, and/or deployments.
   */
  applicationName?: string;
  /**
   * A unique identifier to distinguish individual viewers/subscribers and their watching experience through
   * Conviva's Viewers Module in Pulse.
   * Can also be set in the source config of the player, which will take precedence over this value.
   */
  viewerId?: string;

  /**
   * A key-value map to send customer specific custom tags.
   */
  customTags?: { [key: string]: any };
}

export interface EventAttributes {
  [key: string]: string;
}

export interface ConvivaSourceConfig extends SourceConfig {
  viewerId?: string
  contentId?: string;
}

export class ConvivaAnalytics {

  private player: Player;
  private events: typeof PlayerEvent;
  private handlers: PlayerEventWrapper;
  private config: ConvivaAnalyticsConfiguration;
  private contentMetadata: ContentMetadata;
  private sessionDataPopulated: boolean;

  private systemFactory: Conviva.SystemFactory;
  private client: Conviva.Client;
  private playerStateManager: Conviva.PlayerStateManager;

  private logger: Conviva.LoggingInterface;
  private sessionKey: number;

  /**
   * Tracks the ad playback status and is true between ON_AD_STARTED and ON_AD_FINISHED/SKIPPED/ERROR.
   * This flag is required because player.isAd() is unreliable and not always true between the events.
   */
  private isAd: boolean;

  private playbackStarted: boolean;

  constructor(player: Player, customerKey: string, config: ConvivaAnalyticsConfiguration = {}) {
    if (typeof Conviva === 'undefined') {
      console.error('Conviva script missing, cannot init ConvivaAnalytics. '
        + 'Please load the Conviva script (conviva-core-sdk.min.js) before Bitmovin\'s ConvivaAnalytics integration.');
      return; // Cancel initialization
    }

    if (player.getSource()) {
      console.error('Bitmovin Conviva integration must be instantiated before calling player.load()');
      return; // Cancel initialization
    }

    this.sessionDataPopulated = false;

    this.player = player;

    // TODO: Use alternative to deprecated player.exports
    this.events = player.exports.PlayerEvent;

    this.handlers = new PlayerEventWrapper(player);
    this.config = config;

    // Set default config values
    this.config.debugLoggingEnabled = this.config.debugLoggingEnabled || false;

    this.logger = new Html5Logging();
    this.sessionKey = Conviva.Client.NO_SESSION_KEY;
    this.isAd = false;

    const systemInterface = new Conviva.SystemInterface(
      new Html5Time(),
      new Html5Timer(),
      new Html5Http(),
      new Html5Storage(),
      new Html5Metadata(),
      this.logger,
    );

    const systemSettings = new Conviva.SystemSettings();
    this.systemFactory = new Conviva.SystemFactory(systemInterface, systemSettings);

    const clientSettings = new Conviva.ClientSettings(customerKey);

    if (config.gatewayUrl) {
      clientSettings.gatewayUrl = config.gatewayUrl;
    }

    this.client = new Conviva.Client(clientSettings, this.systemFactory);

    this.registerPlayerEvents();
  }

  /**
   * Sends a custom application-level event to Conviva's Player Insight. An application-level event can always
   * be sent and is not tied to a specific video.
   * @param eventName arbitrary event name
   * @param eventAttributes a string-to-string dictionary object with arbitrary attribute keys and values
   */
  public sendCustomApplicationEvent(eventName: string, eventAttributes: EventAttributes = {}): void {
    this.client.sendCustomEvent(Conviva.Client.NO_SESSION_KEY, eventName, eventAttributes);
  }

  /**
   * Sends a custom playback-level event to Conviva's Player Insight. A playback-level event can only be sent
   * during an active video session.
   * @param eventName arbitrary event name
   * @param eventAttributes a string-to-string dictionary object with arbitrary attribute keys and values
   */
  public sendCustomPlaybackEvent(eventName: string, eventAttributes: EventAttributes = {}): void {
    // Check for active session
    if (!this.isValidSession()) {
      this.logger.consoleLog('cannot send playback event, no active monitoring session',
        Conviva.SystemSettings.LogLevel.WARNING);
      return;
    }

    this.client.sendCustomEvent(this.sessionKey, eventName, eventAttributes);
  }

  public release(): void {
    this.unregisterPlayerEvents();
    this.endSession();
    this.client.release();
    this.systemFactory.release();
  }

  private debugLog(message?: any, ...optionalParams: any[]): void {
    if (this.config.debugLoggingEnabled) {
      console.log.apply(console, arguments);
    }
  }

  private getUrlFromSource(source: ConvivaSourceConfig): string {
    switch (this.player.getStreamType()) {
      case 'dash':
        return source.dash;
      case 'hls':
        return source.hls;
      case 'progressive':
        if (Array.isArray(source.progressive)) {
          // TODO check if the first stream can be another index (e.g. ordered by bitrate), and select the current
          // startup url
          return source.progressive[0].url;
        } else {
          return source.progressive;
        }
    }
  }

  /**
   * A Conviva Session should only be initialized when there is a source provided in the player because
   * Conviva only allows to update different `contentMetadata` only at different times
   *
   * Set only once:
   *  - assetName
   *
   * Update before first video frame:
   *  - viewerId
   *  - streamType
   *  - playerName
   *  - duration
   *  - custom
   *
   * Multiple updates during session:
   *  - streamUrl
   *  - defaultResource (unused)
   *  - encodedFrameRate (unused)
   */
  private initializeSession() {
    // initialize PlayerStateManager
    this.playerStateManager = this.client.getPlayerStateManager();
    this.playerStateManager.setPlayerType('Bitmovin Player');
    this.playerStateManager.setPlayerVersion(this.player.version);

    this.contentMetadata = new Conviva.ContentMetadata();
    this.buildContentMetadata();

    // Create a Conviva monitoring session.
    this.sessionKey = this.client.createSession(this.contentMetadata); // this will make the initial request

    if (!this.isValidSession()) {
      // Something went wrong. With stable system interfaces, this should never happen.
      this.logger.consoleLog('Something went wrong, could not obtain session key',
        Conviva.SystemSettings.LogLevel.ERROR);
    }

    this.playerStateManager.setPlayerState(Conviva.PlayerStateManager.PlayerState.STOPPED);
    this.client.attachPlayer(this.sessionKey, this.playerStateManager);
    this.debugLog('startsession', this.sessionKey);
  }

  /**
   * Update contentMetadata which must be present before first video frame
   */
  private buildContentMetadata() {
    const source = this.player.getSource() as ConvivaSourceConfig;

    this.contentMetadata.applicationName = this.config.applicationName || 'Unknown (no config.applicationName set)';
    this.contentMetadata.assetName = this.getAssetName(source);
    this.contentMetadata.viewerId = source.viewerId || this.config.viewerId || null;
    this.contentMetadata.duration = this.player.getDuration();
    this.contentMetadata.streamType =
      this.player.isLive() ? Conviva.ContentMetadata.StreamType.LIVE : Conviva.ContentMetadata.StreamType.VOD;

    this.contentMetadata.custom = {
      playerType: this.player.getPlayerType(),
      streamType: this.player.getStreamType(),
      vrContentType: source.vr && source.vr.contentType,
      // Autoplay and preload are important options for the Video Startup Time so we track it as custom tags
      autoplay: PlayerConfigHelper.getAutoplayConfig(this.player) + '',
      preload: PlayerConfigHelper.getPreloadConfig(this.player) + '',
      ...this.config.customTags,
    };

    // also include dynamic content metadata at initial creation
    this.buildDynamicContentMetadata();
  }

  /**
   * Update contentMetadata which are allowed during the session
   */
  private buildDynamicContentMetadata() {
    const source = this.player.getSource();
    this.contentMetadata.streamUrl = this.getUrlFromSource(source);
  }

  private updateSession() {
    if (!this.isValidSession()) {
      return;
    }
    this.buildDynamicContentMetadata();
    this.client.updateContentMetadata(this.sessionKey, this.contentMetadata);
  }

  private getAssetName(source: ConvivaSourceConfig): string {
    let assetName;

    const assetId = source.contentId ? `[${source.contentId}]` : undefined;
    const assetTitle = source.title;

    if (assetId && assetTitle) {
      assetName = `${assetId} ${assetTitle}`;
    } else if (assetId && !assetTitle) {
      assetName = assetId;
    } else if (assetTitle && !assetId) {
      assetName = assetTitle;
    } else {
      assetName = 'Untitled (no source.title/source.contentId set)';
    }
    return assetName;
  }

  private endSession = (event?: PlayerEventBase) => {
    this.debugLog('endsession', this.sessionKey, event);
    this.client.detachPlayer(this.sessionKey);
    this.client.cleanupSession(this.sessionKey);
    this.client.releasePlayerStateManager(this.playerStateManager);

    this.sessionKey = Conviva.Client.NO_SESSION_KEY;
    this.sessionDataPopulated = false;
  };

  private isValidSession(): boolean {
    return this.sessionKey !== Conviva.Client.NO_SESSION_KEY;
  }

<<<<<<< HEAD
  private onPlaybackStateChanged = (event?: PlayerEventBase) => {
    this.debugLog('reportplaybackstate', event);
=======
  private onPlaybackStateChanged = (event?: any) => {
>>>>>>> dc28cf74
    if (this.isAd) {
      // Do not track playback state changes during ad (e.g. triggered from IMA)
      return;
    }
    this.debugLog('reportplaybackstate', event);

    let playerState;

    if (this.player.isStalled()) {
      playerState = Conviva.PlayerStateManager.PlayerState.BUFFERING;
    } else if (this.player.isPaused()) {
      playerState = Conviva.PlayerStateManager.PlayerState.PAUSED;
    } else if (this.player.isPlaying()) {
      playerState = Conviva.PlayerStateManager.PlayerState.PLAYING;
    } else if (this.player.hasEnded()) {
      playerState = Conviva.PlayerStateManager.PlayerState.STOPPED;
    }

    if (playerState) {
      this.playerStateManager.setPlayerState(playerState);
    }
  };

  private onPlay = (event: PlaybackEvent) => {
    this.debugLog('play', event);
    if (this.isAd) {
      // Do not track play event during ad (e.g. triggered from IMA)
      return;
    }

    // in case the playback has finished and the user replays the stream create a new session
    if (!this.isValidSession()) {
      this.initializeSession();
    }
  };

  private onPlaying = (event: PlaybackEvent) => {
    this.playbackStarted = true;
    this.debugLog('playing', event);
    this.updateSession();
    this.onPlaybackStateChanged(event);
  };

  // When the first ON_TIME_CHANGED event arrives, the loading phase is finished and actual playback has started
  private onTimeChanged = (event: PlaybackEvent) => {
    if (this.isValidSession() && !this.playbackStarted) {
      // fallback for player versions <= 7.2 which do not support ON_PLAYING Event
      this.onPlaying(event);
    }
  };

  private onPlaybackFinished = (event: PlayerEventBase) => {
    this.debugLog('playbackfinished', event);
    this.onPlaybackStateChanged(event);
    this.endSession(event);
  };

  private onVideoQualityChanged = (event: VideoQualityChangedEvent) => {
    if (!this.isValidSession()) {
      return;
    }
    // We calculate the bitrate with a divisor of 1000 so the values look nicer
    // Example: 250000 / 1000 => 250 kbps (250000 / 1024 => 244kbps)
    const bitrateKbps = Math.round(event.targetQuality.bitrate / 1000);
    console.warn('go video quality changed ', this.sessionKey, bitrateKbps);

    this.playerStateManager.setBitrateKbps(bitrateKbps);
  };

  private onCustomEvent = (event: PlayerEventBase) => {
    if (!this.isValidSession()) {
      this.debugLog('skip custom event, no session existing', event);
      return;
    }

<<<<<<< HEAD
    const eventAttributes = ObjectUtils.flatten(event);
    this.sendCustomPlaybackEvent(event.type, eventAttributes);
  };

  private onAdBreakStarted = (event: AdBreakEvent) => {
    this.isAd = true;
    this.debugLog('adstart', event);
=======
    let eventAttributes: EventAttributes = {};

    // Flatten the event object into a string-to-string dictionary with the object property hierarchy in dot notation
    let objectWalker = (object: any, prefix: string = '') => {
      for (let key in object) {
        if (object.hasOwnProperty(key)) {
          let value = object[key];
          if (typeof value === 'object') {
            objectWalker(value, prefix + key + '.');
          } else {
            eventAttributes[prefix + key] = String(value);
          }
        }
      }
    };
    objectWalker(event);

    this.debugLog('customevent', eventAttributes);
    this.sendCustomPlaybackEvent(event.type, eventAttributes);
  };

  private onAdStarted = (event: any) => {
>>>>>>> dc28cf74
    let adPosition = Conviva.Client.AdPosition.MIDROLL;

    switch (this.getAdBreakPosition(event.adBreak)) {
      case 'pre':
        adPosition = Conviva.Client.AdPosition.PREROLL;
        break;
      case 'post':
        adPosition = Conviva.Client.AdPosition.POSTROLL;
        break;
    }

    if (!this.isValidSession()) {
      // Don't report without a valid session (e.g. in case of a post-roll ad)
      return;
    }

    this.debugLog('adstart', event);
    this.client.adStart(this.sessionKey, Conviva.Client.AdStream.SEPARATE, Conviva.Client.AdPlayer.CONTENT, adPosition);
    this.onPlaybackStateChanged();
  };

  private getAdBreakPosition(adBreak: AdBreak) {
    if (adBreak.scheduleTime <= 0) {
      return 'pre';
    }

    if (adBreak.scheduleTime >= this.player.getDuration()) {
      return 'post';
    }

<<<<<<< HEAD
    return 'mid';
  }

  private onAdBreakFinished = (event: AdBreakEvent | ErrorEvent) => {
    this.isAd = false;
    this.debugLog('adend', event);
=======
  private onAdFinished = (event?: any) => {
>>>>>>> dc28cf74

    if (!this.isValidSession()) {
      // Don't report without a valid session (e.g. in case of a post-roll ad)
      return;
    }

    this.debugLog('adend', event);
    this.client.adEnd(this.sessionKey);
    this.onPlaybackStateChanged();
  };

  private onError = (event: ErrorEvent) => {
    if (!this.isValidSession()) {
      // initialize Session if not yet initialized to capture Video Start Failures
      this.initializeSession();
    }

    this.client.reportError(
      this.sessionKey,
      `${String(event.code)} ${event.name}`,
      Conviva.Client.ErrorSeverity.FATAL
    );

    this.endSession();
  };

  private onSourceUnloaded = (event: PlayerEventBase) => {
    if (this.isAd) {
      // Ignore ON_SOURCE_UNLOADED events while
      return;
    }

    this.endSession(event);
  };

  private onDestroy = (event: any) => {
    this.endSession(event);
  };

  // The adStarted event is triggered after the playing event of the ad so we need to set the isAd flag when an
  // adBreakStarts instead
  private onAdBreakStarted = (event: any) => {
    this.debugLog('adbreakstart', event);
    this.isAd = true;
  };

  private onAdBreakFinished = (event: any) => {
    this.debugLog('adbreakend', event);
    this.isAd = false;
  };

  private registerPlayerEvents(): void {
<<<<<<< HEAD
    const playerEvents = this.handlers;

    playerEvents.add(this.events.Play, this.onPlay);
    playerEvents.add(this.events.Playing, this.onPlaying);
    playerEvents.add(this.events.TimeChanged, this.onTimeChanged);
    playerEvents.add(this.events.Paused, this.onPlaybackStateChanged);
    playerEvents.add(this.events.StallStarted, this.onPlaybackStateChanged);
    playerEvents.add(this.events.StallEnded, this.onPlaybackStateChanged);
    playerEvents.add(this.events.PlaybackFinished, this.onPlaybackFinished);
    playerEvents.add(this.events.VideoPlaybackQualityChanged, this.onVideoQualityChanged);
    playerEvents.add(this.events.AudioPlaybackQualityChanged, this.onCustomEvent);
    playerEvents.add(this.events.Muted, this.onCustomEvent);
    playerEvents.add(this.events.Unmuted, this.onCustomEvent);
    playerEvents.add(this.events.ViewModeChanged, this.onCustomEvent);
    playerEvents.add(this.events.CastStarted, this.onCustomEvent);
    playerEvents.add(this.events.CastStopped, this.onCustomEvent);
    playerEvents.add(this.events.AdBreakStarted, this.onAdBreakStarted);
    playerEvents.add(this.events.AdBreakFinished, this.onAdBreakFinished);
    playerEvents.add(this.events.SourceUnloaded, this.onSourceUnloaded);
    playerEvents.add(this.events.Error, this.onError);
=======
    let player = this.player;
    let playerEvents = this.playerEvents;
    playerEvents.add(player.EVENT.ON_PLAY, this.onPlay);
    playerEvents.add(player.EVENT.ON_PLAYING, this.onPlaying);
    playerEvents.add(player.EVENT.ON_TIME_CHANGED, this.onTimeChanged);
    playerEvents.add(player.EVENT.ON_PAUSED, this.onPlaybackStateChanged);
    playerEvents.add(player.EVENT.ON_STALL_STARTED, this.onPlaybackStateChanged);
    playerEvents.add(player.EVENT.ON_STALL_ENDED, this.onPlaybackStateChanged);
    playerEvents.add(player.EVENT.ON_PLAYBACK_FINISHED, this.onPlaybackFinished);
    playerEvents.add(player.EVENT.ON_VIDEO_PLAYBACK_QUALITY_CHANGED, this.onVideoQualityChanged);
    playerEvents.add(player.EVENT.ON_AUDIO_PLAYBACK_QUALITY_CHANGED, this.onCustomEvent);
    playerEvents.add(player.EVENT.ON_MUTED, this.onCustomEvent);
    playerEvents.add(player.EVENT.ON_UNMUTED, this.onCustomEvent);
    playerEvents.add(player.EVENT.ON_FULLSCREEN_ENTER, this.onCustomEvent);
    playerEvents.add(player.EVENT.ON_FULLSCREEN_EXIT, this.onCustomEvent);
    playerEvents.add(player.EVENT.ON_CAST_STARTED, this.onCustomEvent);
    playerEvents.add(player.EVENT.ON_CAST_STOPPED, this.onCustomEvent);
    playerEvents.add(player.EVENT.ON_AD_STARTED, this.onAdStarted);
    playerEvents.add(player.EVENT.ON_AD_BREAK_STARTED, this.onAdBreakStarted);
    playerEvents.add(player.EVENT.ON_AD_FINISHED, this.onAdFinished);
    playerEvents.add(player.EVENT.ON_AD_BREAK_FINISHED, this.onAdBreakFinished);
    playerEvents.add(player.EVENT.ON_AD_SKIPPED, this.onAdSkipped);
    playerEvents.add(player.EVENT.ON_AD_ERROR, this.onAdError);
    playerEvents.add(player.EVENT.ON_SOURCE_UNLOADED, this.onSourceUnloaded);
    playerEvents.add(player.EVENT.ON_ERROR, this.onError);
    playerEvents.add(player.EVENT.ON_DESTROY, this.onDestroy);
>>>>>>> dc28cf74
  }

  private unregisterPlayerEvents(): void {
    this.handlers.clear();
  }
}

class PlayerConfigHelper {
  /**
   * The config for autoplay and preload have great impact to the VST (Video Startup Time) we track it.
   * Since there is no way to get default config values from the player they are hardcoded.
   */
  public static AUTOPLAY_DEFAULT_CONFIG: boolean = false;

  /**
   * Extract autoplay config form player
   *
   * @param player: Player
   */
  public static getAutoplayConfig(player: Player): boolean {
    const playerConfig = player.getConfig();

    if (playerConfig.playback && playerConfig.playback.autoplay !== undefined) {
      return playerConfig.playback.autoplay;
    } else {
      return PlayerConfigHelper.AUTOPLAY_DEFAULT_CONFIG;
    }
  }

  /**
   * Extract preload config from player
   *
   * The preload config can be set individual for mobile or desktop as well as on root level for both platforms.
   * Default value is true for VOD and false for live streams. If the value is not set for current platform or on root
   * level the default value will be used over the value for the other platform.
   *
   * @param player: Player
   */
  public static getPreloadConfig(player: Player): boolean {
    const playerConfig = player.getConfig();

    if (BrowserUtils.isMobile()) {
      if (playerConfig.adaptation
          && playerConfig.adaptation.mobile
          && playerConfig.adaptation.mobile.preload !== undefined) {
        return playerConfig.adaptation.mobile.preload;
      }
    } else {
      if (playerConfig.adaptation
          && playerConfig.adaptation.desktop
          && playerConfig.adaptation.desktop.preload !== undefined) {
        return playerConfig.adaptation.desktop.preload;
      }
    }

    if (playerConfig.adaptation
        && playerConfig.adaptation.preload !== undefined) {
      return playerConfig.adaptation.preload
    }

    return !player.isLive();
  }
}

class PlayerEventWrapper {

  private player: Player;
  private readonly eventHandlers: { [eventType: string]: Array<(event?: PlayerEventBase) => void>; };

  constructor(player: Player) {
    this.player = player;
    this.eventHandlers = {};
  }

  public add(eventType: PlayerEvent, callback: (event?: PlayerEventBase) => void): void {
    this.player.on(eventType, callback);

    if (!this.eventHandlers[eventType]) {
      this.eventHandlers[eventType] = [];
    }

    this.eventHandlers[eventType].push(callback);
  }

  public remove(eventType: PlayerEvent, callback: (event?: PlayerEventBase) => void): void {
    this.player.off(eventType, callback);

    if (this.eventHandlers[eventType]) {
      ArrayUtils.remove(this.eventHandlers[eventType], callback);
    }
  }

  public clear(): void {
    for (const eventType in this.eventHandlers) {
      for (const callback of this.eventHandlers[eventType]) {
        this.remove(eventType as PlayerEvent, callback);
      }
    }
  }
}

/**
 * Extracted from bitmovin-player-ui
 */
namespace ArrayUtils {
  /**
   * Removes an item from an array.
   * @param array the array that may contain the item to remove
   * @param item the item to remove from the array
   * @returns {any} the removed item or null if it wasn't part of the array
   */
  export function remove<T>(array: T[], item: T): T | null {
    const index = array.indexOf(item);

    if (index > -1) {
      return array.splice(index, 1)[0];
    } else {
      return null;
    }
  }
}

namespace ObjectUtils {
  export function flatten(object: any, prefix: string = '') {
    const eventAttributes: EventAttributes = {};

    // Flatten the event object into a string-to-string dictionary with the object property hierarchy in dot notation
    const objectWalker = (object: any, prefix: string) => {
      for (const key in object) {
        if (object.hasOwnProperty(key)) {
          const value = object[key];
          if (typeof value === 'object') {
            objectWalker(value, prefix + key + '.');
          } else {
            eventAttributes[prefix + key] = String(value);
          }
        }
      }
    };

    return eventAttributes;
  }
}

class BrowserUtils {
  public static isMobile(): boolean {
    const isAndroid: boolean = /Android/i.test(navigator.userAgent);
    const isIEMobile: boolean = /IEMobile/i.test(navigator.userAgent);
    const isEdgeMobile: boolean = /Windows Phone 10.0/i.test(navigator.userAgent);
    const isMobileSafari: boolean = /Safari/i.test(navigator.userAgent) && /Mobile/i.test(navigator.userAgent);
    return isAndroid || isIEMobile || isEdgeMobile || isMobileSafari;
  }
}

export default ConvivaAnalytics;<|MERGE_RESOLUTION|>--- conflicted
+++ resolved
@@ -305,16 +305,12 @@
     return this.sessionKey !== Conviva.Client.NO_SESSION_KEY;
   }
 
-<<<<<<< HEAD
   private onPlaybackStateChanged = (event?: PlayerEventBase) => {
-    this.debugLog('reportplaybackstate', event);
-=======
-  private onPlaybackStateChanged = (event?: any) => {
->>>>>>> dc28cf74
     if (this.isAd) {
       // Do not track playback state changes during ad (e.g. triggered from IMA)
       return;
     }
+
     this.debugLog('reportplaybackstate', event);
 
     let playerState;
@@ -386,38 +382,13 @@
       return;
     }
 
-<<<<<<< HEAD
     const eventAttributes = ObjectUtils.flatten(event);
     this.sendCustomPlaybackEvent(event.type, eventAttributes);
   };
 
   private onAdBreakStarted = (event: AdBreakEvent) => {
     this.isAd = true;
-    this.debugLog('adstart', event);
-=======
-    let eventAttributes: EventAttributes = {};
-
-    // Flatten the event object into a string-to-string dictionary with the object property hierarchy in dot notation
-    let objectWalker = (object: any, prefix: string = '') => {
-      for (let key in object) {
-        if (object.hasOwnProperty(key)) {
-          let value = object[key];
-          if (typeof value === 'object') {
-            objectWalker(value, prefix + key + '.');
-          } else {
-            eventAttributes[prefix + key] = String(value);
-          }
-        }
-      }
-    };
-    objectWalker(event);
-
-    this.debugLog('customevent', eventAttributes);
-    this.sendCustomPlaybackEvent(event.type, eventAttributes);
-  };
-
-  private onAdStarted = (event: any) => {
->>>>>>> dc28cf74
+
     let adPosition = Conviva.Client.AdPosition.MIDROLL;
 
     switch (this.getAdBreakPosition(event.adBreak)) {
@@ -434,7 +405,7 @@
       return;
     }
 
-    this.debugLog('adstart', event);
+    this.debugLog('adbreakstart', event);
     this.client.adStart(this.sessionKey, Conviva.Client.AdStream.SEPARATE, Conviva.Client.AdPlayer.CONTENT, adPosition);
     this.onPlaybackStateChanged();
   };
@@ -448,23 +419,19 @@
       return 'post';
     }
 
-<<<<<<< HEAD
     return 'mid';
   }
 
   private onAdBreakFinished = (event: AdBreakEvent | ErrorEvent) => {
     this.isAd = false;
-    this.debugLog('adend', event);
-=======
-  private onAdFinished = (event?: any) => {
->>>>>>> dc28cf74
+
 
     if (!this.isValidSession()) {
       // Don't report without a valid session (e.g. in case of a post-roll ad)
       return;
     }
 
-    this.debugLog('adend', event);
+    this.debugLog('adbreakfinished', event);
     this.client.adEnd(this.sessionKey);
     this.onPlaybackStateChanged();
   };
@@ -497,20 +464,7 @@
     this.endSession(event);
   };
 
-  // The adStarted event is triggered after the playing event of the ad so we need to set the isAd flag when an
-  // adBreakStarts instead
-  private onAdBreakStarted = (event: any) => {
-    this.debugLog('adbreakstart', event);
-    this.isAd = true;
-  };
-
-  private onAdBreakFinished = (event: any) => {
-    this.debugLog('adbreakend', event);
-    this.isAd = false;
-  };
-
   private registerPlayerEvents(): void {
-<<<<<<< HEAD
     const playerEvents = this.handlers;
 
     playerEvents.add(this.events.Play, this.onPlay);
@@ -531,34 +485,7 @@
     playerEvents.add(this.events.AdBreakFinished, this.onAdBreakFinished);
     playerEvents.add(this.events.SourceUnloaded, this.onSourceUnloaded);
     playerEvents.add(this.events.Error, this.onError);
-=======
-    let player = this.player;
-    let playerEvents = this.playerEvents;
-    playerEvents.add(player.EVENT.ON_PLAY, this.onPlay);
-    playerEvents.add(player.EVENT.ON_PLAYING, this.onPlaying);
-    playerEvents.add(player.EVENT.ON_TIME_CHANGED, this.onTimeChanged);
-    playerEvents.add(player.EVENT.ON_PAUSED, this.onPlaybackStateChanged);
-    playerEvents.add(player.EVENT.ON_STALL_STARTED, this.onPlaybackStateChanged);
-    playerEvents.add(player.EVENT.ON_STALL_ENDED, this.onPlaybackStateChanged);
-    playerEvents.add(player.EVENT.ON_PLAYBACK_FINISHED, this.onPlaybackFinished);
-    playerEvents.add(player.EVENT.ON_VIDEO_PLAYBACK_QUALITY_CHANGED, this.onVideoQualityChanged);
-    playerEvents.add(player.EVENT.ON_AUDIO_PLAYBACK_QUALITY_CHANGED, this.onCustomEvent);
-    playerEvents.add(player.EVENT.ON_MUTED, this.onCustomEvent);
-    playerEvents.add(player.EVENT.ON_UNMUTED, this.onCustomEvent);
-    playerEvents.add(player.EVENT.ON_FULLSCREEN_ENTER, this.onCustomEvent);
-    playerEvents.add(player.EVENT.ON_FULLSCREEN_EXIT, this.onCustomEvent);
-    playerEvents.add(player.EVENT.ON_CAST_STARTED, this.onCustomEvent);
-    playerEvents.add(player.EVENT.ON_CAST_STOPPED, this.onCustomEvent);
-    playerEvents.add(player.EVENT.ON_AD_STARTED, this.onAdStarted);
-    playerEvents.add(player.EVENT.ON_AD_BREAK_STARTED, this.onAdBreakStarted);
-    playerEvents.add(player.EVENT.ON_AD_FINISHED, this.onAdFinished);
-    playerEvents.add(player.EVENT.ON_AD_BREAK_FINISHED, this.onAdBreakFinished);
-    playerEvents.add(player.EVENT.ON_AD_SKIPPED, this.onAdSkipped);
-    playerEvents.add(player.EVENT.ON_AD_ERROR, this.onAdError);
-    playerEvents.add(player.EVENT.ON_SOURCE_UNLOADED, this.onSourceUnloaded);
-    playerEvents.add(player.EVENT.ON_ERROR, this.onError);
-    playerEvents.add(player.EVENT.ON_DESTROY, this.onDestroy);
->>>>>>> dc28cf74
+    playerEvents.add(this.events.Destroy, this.onDestroy);
   }
 
   private unregisterPlayerEvents(): void {
