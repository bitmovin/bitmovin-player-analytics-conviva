import {
  AdBreak, AdBreakEvent, AdEvent, ErrorEvent, PlaybackEvent, PlayerAPI, PlayerEvent, PlayerEventBase,
  SeekEvent, SourceConfig, TimeShiftEvent, VideoQualityChangedEvent,
} from 'bitmovin-player';
import { Html5Http } from './Html5Http';
import { Html5Logging } from './Html5Logging';
import { Html5Metadata } from './Html5Metadata';
import { Html5Storage } from './Html5Storage';
import { Html5Time } from './Html5Time';
import { Html5Timer } from './Html5Timer';
import { Timeout } from 'bitmovin-player-ui/dist/js/framework/timeout';
import { ContentMetadataBuilder, Metadata } from './ContentMetadataBuilder';
<<<<<<< HEAD
import { BrowserUtils } from './BrowserUtils';
import { DeviceMetadata } from './Html5Metadata';
=======
import { ObjectUtils } from './helper/ObjectUtils';
import { BrowserUtils } from './helper/BrowserUtils';
import { ArrayUtils } from 'bitmovin-player-ui/dist/js/framework/arrayutils';
import { DeviceMetadata } from './Html5Metadata';
import { AdBreakHelper } from './helper/AdBreakHelper';
>>>>>>> 81436bcf

type Player = PlayerAPI;

export interface ConvivaAnalyticsConfiguration {
  /**
   * Enables debug logging when set to true (default: false).
   */
  debugLoggingEnabled?: boolean;
  /**
   * The TOUCHSTONE_SERVICE_URL for testing with Touchstone. Only to be used for development, must not be set in
   * production or automated testing.
   */
  gatewayUrl?: string;
<<<<<<< HEAD
    /**
=======

  /**
>>>>>>> 81436bcf
   * Option to set the Conviva Device Category, which is used to assist with
   * user agent string parsing by the Conviva SDK. (default: WEB)
   */
  deviceCategory?: Conviva.Client.DeviceCategory;
}

export interface EventAttributes {
  [key: string]: string;
}

export class ConvivaAnalytics {

  private static readonly VERSION: string = '{{VERSION}}';

  private static STALL_TRACKING_DELAY_MS = 100;
  private readonly player: Player;
  private events: typeof PlayerEvent;
  private readonly handlers: PlayerEventWrapper;
  private config: ConvivaAnalyticsConfiguration;
  private readonly contentMetadataBuilder: ContentMetadataBuilder;

  private readonly systemFactory: Conviva.SystemFactory;
  private readonly client: Conviva.Client;
  private playerStateManager: Conviva.PlayerStateManager;

  private readonly logger: Conviva.LoggingInterface;
  private sessionKey: number;

  /**
   * Tracks the ad playback status and is true between ON_AD_STARTED and ON_AD_FINISHED/SKIPPED/ERROR.
   * This flag is required because player.isAd() is unreliable and not always true between the events.
   */
  private isAd: boolean;

  /**
   * Attributes needed to workaround wrong event order in case of a pre-roll ad.
   * See {@link onAdBreakStarted} for more info
   */
  private adBreakStartedToFire: AdBreakEvent;

  /**
   * Needed to workaround wrong event order in case of a video-playback-quality-change event.
   * See {@link onVideoQualityChanged} for more info
   */
  private lastSeenBitrate: number;

  // Since there are no stall events during play / playing; seek / seeked; timeShift / timeShifted we need
  // to track stalling state between those events. To prevent tracking eg. when seeking in buffer we delay it.
  private stallTrackingTimout: Timeout = new Timeout(ConvivaAnalytics.STALL_TRACKING_DELAY_MS, () => {
    this.playerStateManager.setPlayerState(Conviva.PlayerStateManager.PlayerState.BUFFERING);
  });

  /**
   * Boolean to track whether a session was ended by an upstream caller instead of within internal session management.
   * If this is true, we should avoid initializing a new session internally if a session is not active
   */
  private sessionEndedExternally = false;

  constructor(player: Player, customerKey: string, config: ConvivaAnalyticsConfiguration = {}) {
    if (typeof Conviva === 'undefined') {
      console.error('Conviva script missing, cannot init ConvivaAnalytics. '
        + 'Please load the Conviva script (conviva-core-sdk.min.js) before Bitmovin\'s ConvivaAnalytics integration.');
      return; // Cancel initialization
    }

    if (player.getSource()) {
      console.error('Bitmovin Conviva integration must be instantiated before calling player.load()');
      return; // Cancel initialization
    }

    this.player = player;

    // TODO: Use alternative to deprecated player.exports
    this.events = player.exports.PlayerEvent;

    this.handlers = new PlayerEventWrapper(player);
    this.config = config;

    // Set default config values
    this.config.debugLoggingEnabled = this.config.debugLoggingEnabled || false;
    this.config.deviceCategory = this.config.deviceCategory || Conviva.Client.DeviceCategory.WEB;

    this.logger = new Html5Logging();
    this.sessionKey = Conviva.Client.NO_SESSION_KEY;
    this.isAd = false;

    const deviceMetadata: DeviceMetadata = {
      deviceCategory: this.config.deviceCategory,
    };

    const systemInterface = new Conviva.SystemInterface(
      new Html5Time(),
      new Html5Timer(),
      new Html5Http(),
      new Html5Storage(),
      new Html5Metadata(deviceMetadata),
      this.logger,
    );

    const systemSettings = new Conviva.SystemSettings();
    this.systemFactory = new Conviva.SystemFactory(systemInterface, systemSettings);

    const clientSettings = new Conviva.ClientSettings(customerKey);

    if (config.gatewayUrl) {
      clientSettings.gatewayUrl = config.gatewayUrl;
    }

    this.client = new Conviva.Client(clientSettings, this.systemFactory);
    this.contentMetadataBuilder = new ContentMetadataBuilder(this.logger);

    this.registerPlayerEvents();
  }

  /**
   * Initializes a new conviva tracking session.
   *
   * Warning: The integration can only be validated without external session managing. So when using this method we can
   * no longer ensure that the session is managed at the correct time. Additional: Since some metadata attributes
   * relies on the players source we can't ensure that all metadata attributes are present at session creation.
   * Therefore it could be that there will be a 'ContentMetadata created late' issue after conviva validation.
   *
   * If no source was loaded and no assetName was set via updateContentMetadata this method will throw an error.
   */
  public initializeSession(): void {
    if (this.isSessionActive()) {
      this.logger.consoleLog('There is already a session running.', Conviva.SystemSettings.LogLevel.WARNING);
      return;
    }

    // This could be called before source loaded.
    // Without setting the asset name on the content metadata the SDK will throw errors when we initialize the session.
    if (!this.player.getSource() && !this.contentMetadataBuilder.assetName) {
      throw('AssetName is missing. Load player source first or set assetName via updateContentMetadata');
    }

    this.internalInitializeSession();
    this.sessionEndedExternally = false;
  }

  /**
   * Ends the current conviva tracking session.
   * Results in a no-opt if there is no active session.
   *
   * Warning: Sessions will no longer be created automatically after this method has been called.
   *
   * The integration can only be validated without external session managing. So when using this method we can
   * no longer ensure that the session is managed at the correct time.
   */
  public endSession(): void {
    if (!this.isSessionActive()) {
      return;
    }

    this.internalEndSession();
    this.resetContentMetadata();
    this.sessionEndedExternally = true;
  }

  /**
   * Sends a custom application-level event to Conviva's Player Insight. An application-level event can always
   * be sent and is not tied to a specific video.
   * @param eventName arbitrary event name
   * @param eventAttributes a string-to-string dictionary object with arbitrary attribute keys and values
   */
  public sendCustomApplicationEvent(eventName: string, eventAttributes: EventAttributes = {}): void {
    this.client.sendCustomEvent(Conviva.Client.NO_SESSION_KEY, eventName, eventAttributes);
  }

  /**
   * Sends a custom playback-level event to Conviva's Player Insight. A playback-level event can only be sent
   * during an active video session.
   * @param eventName arbitrary event name
   * @param eventAttributes a string-to-string dictionary object with arbitrary attribute keys and values
   */
  public sendCustomPlaybackEvent(eventName: string, eventAttributes: EventAttributes = {}): void {
    // Check for active session
    if (!this.isSessionActive()) {
      this.logger.consoleLog('cannot send playback event, no active monitoring session',
        Conviva.SystemSettings.LogLevel.WARNING);
      return;
    }

    this.client.sendCustomEvent(this.sessionKey, eventName, eventAttributes);
  }

  /**
   * Will update the contentMetadata which are tracked with conviva.
   *
   * If there is an active session only permitted values will be updated and propagated immediately.
   * If there is no active session the values will set on session creation.
   *
   * Attributes set via this method will override automatic tracked once.
   * @param metadataOverrides Metadata attributes which will be used to track to conviva.
   * @see ContentMetadataBuilder for more information about permitted attributes
   */
  public updateContentMetadata(metadataOverrides: Metadata) {
    this.internalUpdateContentMetadata(metadataOverrides);
  }

  /**
   * Sends a custom deficiency event during playback to Conviva's Player Insight. If no session is active it will NOT
   * create one.
   *
   * @param message Message which will be send to conviva
   * @param severity One of FATAL or WARNING
   * @param endSession Boolean flag if session should be closed after reporting the deficiency (Default: true)
   */
  public reportPlaybackDeficiency(message: string, severity: Conviva.Client.ErrorSeverity, endSession: boolean = true) {
    if (!this.isSessionActive()) {
      return;
    }

    this.client.reportError(this.sessionKey, message, severity);
    if (endSession) {
      this.internalEndSession();
      this.resetContentMetadata();
    }
  }

  /**
   * Puts the session state in a notMonitored state.
   */
  public pauseTracking(): void {
    // AdStart is the right way to pause monitoring according to conviva.
    this.client.adStart(
      this.sessionKey,
      Conviva.Client.AdStream.SEPARATE,
      Conviva.Client.AdPlayer.SEPARATE,
      Conviva.Client.AdPosition.PREROLL, // Also stops tracking time for VST so PREROLL seems to be sufficient
    );
    this.client.detachPlayer(this.sessionKey);
    this.debugLog('Tracking paused.');
  }

  /**
   * Puts the session state from a notMonitored state into the last one tracked.
   */
  public resumeTracking(): void {
    // AdEnd is the right way to resume monitoring according to conviva.
    this.client.attachPlayer(this.sessionKey, this.playerStateManager);
    this.client.adEnd(this.sessionKey);
    this.debugLog('Tracking resumed.');
  }

  public release(): void {
    this.destroy();
  }

  private destroy(event?: PlayerEventBase): void {
    this.unregisterPlayerEvents();
    this.internalEndSession(event);
    this.client.release();
    this.systemFactory.release();
  }

  private debugLog(message?: any, ...optionalParams: any[]): void {
    if (this.config.debugLoggingEnabled) {
      console.log.apply(console, arguments);
    }
  }

  private getUrlFromSource(source: SourceConfig): string {
    switch (this.player.getStreamType()) {
      case 'dash':
        return source.dash;
      case 'hls':
        return source.hls;
      case 'progressive':
        if (Array.isArray(source.progressive)) {
          // TODO check if the first stream can be another index (e.g. ordered by bitrate), and select the current
          // startup url
          return source.progressive[0].url;
        } else {
          return source.progressive;
        }
    }
  }

  private internalUpdateContentMetadata(metadataOverrides: Metadata) {
    this.contentMetadataBuilder.setOverrides(metadataOverrides);

    if (!this.isSessionActive()) {
      this.logger.consoleLog(
        '[ ConvivaAnalytics ] no active session. Content metadata will be propagated to Conviva on session initialization.',
        Conviva.SystemSettings.LogLevel.DEBUG,
      );
      return;
    }

    this.buildContentMetadata();
    this.updateSession();
  }

  /**
   * A Conviva Session should only be initialized when there is a source provided in the player because
   * Conviva only allows to update different `contentMetadata` only at different times.
   *
   * The session should be created as soon as there was a play intention from the user.
   *
   * Set only once:
   *  - assetName
   *
   * Update before first video frame:
   *  - viewerId
   *  - streamType
   *  - playerName
   *  - duration
   *  - custom
   *
   * Multiple updates during session:
   *  - streamUrl
   *  - defaultResource (unused)
   *  - encodedFrameRate (unused)
   */
  private internalInitializeSession() {
    // initialize PlayerStateManager
    this.playerStateManager = this.client.getPlayerStateManager();
    this.playerStateManager.setPlayerType('Bitmovin Player');
    this.playerStateManager.setPlayerVersion(this.player.version);

    this.buildContentMetadata();

    // Create a Conviva monitoring session.
    this.sessionKey = this.client.createSession(this.contentMetadataBuilder.build()); // this will make the initial request
    this.debugLog('[ ConvivaAnalytics ] start session', this.sessionKey);

    if (!this.isSessionActive()) {
      // Something went wrong. With stable system interfaces, this should never happen.
      this.logger.consoleLog('Something went wrong, could not obtain session key',
        Conviva.SystemSettings.LogLevel.ERROR);
    }

    this.playerStateManager.setPlayerState(Conviva.PlayerStateManager.PlayerState.STOPPED);
    this.client.attachPlayer(this.sessionKey, this.playerStateManager);

    if (this.lastSeenBitrate) {
      this.playerStateManager.setBitrateKbps(this.lastSeenBitrate);
    }
  }

  /**
   * Update contentMetadata which must be present before first video frame
   */
  private buildContentMetadata() {
    this.contentMetadataBuilder.duration = this.player.getDuration();
    this.contentMetadataBuilder.streamType = this.player.isLive() ? Conviva.ContentMetadata.StreamType.LIVE : Conviva.ContentMetadata.StreamType.VOD;

    this.contentMetadataBuilder.custom = {
      // Autoplay and preload are important options for the Video Startup Time so we track it as custom tags
      autoplay: PlayerConfigHelper.getAutoplayConfig(this.player) + '',
      preload: PlayerConfigHelper.getPreloadConfig(this.player) + '',
      integrationVersion: ConvivaAnalytics.VERSION,
    };

    const source = this.player.getSource();

    // This could be called before we got a source
    if (source) {
      this.buildSourceRelatedMetadata(source);
    }
  }

  private buildSourceRelatedMetadata(source: SourceConfig) {
    this.contentMetadataBuilder.assetName = this.getAssetNameFromSource(source);
    this.contentMetadataBuilder.viewerId = this.contentMetadataBuilder.viewerId;
    this.contentMetadataBuilder.custom = {
      ...this.contentMetadataBuilder.custom,
      playerType: this.player.getPlayerType(),
      streamType: this.player.getStreamType(),
      vrContentType: source.vr && source.vr.contentType,
    };

    this.contentMetadataBuilder.streamUrl = this.getUrlFromSource(source);
  }

  private updateSession() {
    if (!this.isSessionActive()) {
      return;
    }

    this.client.updateContentMetadata(this.sessionKey, this.contentMetadataBuilder.build());
  }

  private getAssetNameFromSource(source: SourceConfig): string {
    let assetName;

    const assetTitle = source.title;
    if (assetTitle) {
      assetName = assetTitle;
    } else {
      assetName = 'Untitled (no source.title set)';
    }

    return assetName;
  }

  private internalEndSession = (event?: PlayerEventBase) => {
    if (!this.isSessionActive()) {
      return;
    }

    this.debugLog('[ ConvivaAnalytics ] end session', this.sessionKey, event);
    this.client.detachPlayer(this.sessionKey);
    this.client.cleanupSession(this.sessionKey);
    this.client.releasePlayerStateManager(this.playerStateManager);

    this.sessionKey = Conviva.Client.NO_SESSION_KEY;
    this.lastSeenBitrate = null;
  };

  private resetContentMetadata(): void {
    this.contentMetadataBuilder.reset();
  }

  private isSessionActive(): boolean {
    return this.sessionKey !== Conviva.Client.NO_SESSION_KEY;
  }

  private onPlaybackStateChanged = (event: PlayerEventBase) => {
    // Do not track playback state changes during ads, (e.g. triggered from IMA)
    // or if there is no active session.
    if (this.isAd || !this.isSessionActive()) {
      return;
    }

    let playerState;

    switch (event.type) {
      case this.events.Play:
      case this.events.Seek:
      case this.events.TimeShift:
        this.stallTrackingTimout.start();
        break;
      case this.events.StallStarted:
        this.stallTrackingTimout.clear();
        playerState = Conviva.PlayerStateManager.PlayerState.BUFFERING;
        break;
      case this.events.Playing:
        this.stallTrackingTimout.clear();

        // In case of a pre-roll ad we need to fire the trackAdBreakStarted right after we got a onPlay
        // See onAdBreakStarted for more details.
        if (this.adBreakStartedToFire) {
          this.trackAdBreakStarted(this.adBreakStartedToFire);
          this.adBreakStartedToFire = null;
        }

        playerState = Conviva.PlayerStateManager.PlayerState.PLAYING;
        break;
      case this.events.Paused:
        this.stallTrackingTimout.clear();
        playerState = Conviva.PlayerStateManager.PlayerState.PAUSED;
        break;
      case this.events.Seeked:
      case this.events.TimeShifted:
      case this.events.StallEnded:
        this.stallTrackingTimout.clear();
        if (this.player.isPlaying()) {
          playerState = Conviva.PlayerStateManager.PlayerState.PLAYING;
        } else {
          playerState = Conviva.PlayerStateManager.PlayerState.PAUSED;
        }
        break;
      case this.events.PlaybackFinished:
        this.stallTrackingTimout.clear();
        playerState = Conviva.PlayerStateManager.PlayerState.STOPPED;
        break;
    }

    if (playerState) {
      this.debugLog('[ ConvivaAnalytics ] report playback state', playerState);
      this.playerStateManager.setPlayerState(playerState);
    }
  };

  private onSourceLoaded = (event: PlayerEventBase) => {
    // In case the session was created external before loading the source
    if (!this.isSessionActive()) {
      return;
    }

    this.buildSourceRelatedMetadata(this.player.getSource());
    this.updateSession();
  };

  private onPlay = (event: PlaybackEvent) => {
    this.debugLog('[ Player Event ] play', event);

    if (this.isAd) {
      // Do not track play event during ad (e.g. triggered from IMA)
      return;
    }

    // in case the playback has finished and the user replays the stream create a new session
    if (!this.isSessionActive() && !this.sessionEndedExternally) {
      this.internalInitializeSession();
    }

    this.onPlaybackStateChanged(event);
  };

  private onPlaying = (event: PlaybackEvent) => {
    this.contentMetadataBuilder.setPlaybackStarted(true);
    this.debugLog('[ Player Event ] playing', event);
    this.updateSession();
    this.onPlaybackStateChanged(event);
  };

  private onPlaybackFinished = (event: PlayerEventBase) => {
    this.debugLog('[ Player Event ] playback finished', event);

    if (!this.isSessionActive()) {
      return;
    }

    this.onPlaybackStateChanged(event);
    this.internalEndSession(event);
    this.resetContentMetadata();
  };

  private onVideoQualityChanged = (event: VideoQualityChangedEvent) => {
    // We calculate the bitrate with a divisor of 1000 so the values look nicer
    // Example: 250000 / 1000 => 250 kbps (250000 / 1024 => 244kbps)
    const bitrateKbps = Math.round(event.targetQuality.bitrate / 1000);

    if (!this.isSessionActive()) {
      // Since the first videoPlaybackQualityChanged event comes before playback ever started we need to store the
      // value and use it for tracking when initializing the session.
      // TODO: remove this workaround when the player event order is fixed
      this.lastSeenBitrate = bitrateKbps;
      return;
    }

    this.lastSeenBitrate = null;
    this.playerStateManager.setBitrateKbps(bitrateKbps);
  };

  private onCustomEvent = (event: PlayerEventBase) => {
    if (!this.isSessionActive()) {
      this.debugLog('skip custom event, no session existing', event);
      return;
    }

    const eventAttributes = ObjectUtils.flatten(event);
    this.sendCustomPlaybackEvent(event.type, eventAttributes);
  };

  private trackAdBreakStarted = (event: AdBreakEvent) => {
    this.debugLog('[ ConvivaAnalytics ] adbreak started', event);
    this.isAd = true;

    const adPosition = AdBreakHelper.mapAdPosition(event.adBreak, this.player);

    if (!this.isSessionActive()) {
      // Don't report without a valid session (e.g., in case of a pre-roll, or post-roll ad)
      return;
    }

    this.client.adStart(this.sessionKey, Conviva.Client.AdStream.SEPARATE, Conviva.Client.AdPlayer.CONTENT, adPosition);
  };

  private onAdBreakFinished = (event: AdBreakEvent | ErrorEvent) => {
    this.debugLog('[ ConvivaAnalytics ] adbreak finished', event);
    this.isAd = false;

    if (!this.isSessionActive()) {
      // Don't report without a valid session (e.g., in case of a pre-roll, or post-roll ad)
      return;
    }

    this.client.adEnd(this.sessionKey);
  };

  private onAdSkipped = (event: AdEvent) => {
    this.onCustomEvent(event);
  };

  private onAdError = (event: AdEvent) => {
    this.onCustomEvent(event);
  };

  private onSeek = (event: SeekEvent) => {
    if (!this.isSessionActive()) {
      // Handle the case that the User seeks on the UI before play was triggered.
      // This also handles startTime feature. The same applies for onTimeShift.
      return;
    }

    this.trackSeekStart(event.seekTarget);
    this.onPlaybackStateChanged(event);
  };

  private onSeeked = (event: SeekEvent) => {
    if (!this.isSessionActive()) {
      // See comment in onSeek
      return;
    }

    this.trackSeekEnd();
    this.onPlaybackStateChanged(event);
  };

  private onTimeShift = (event: TimeShiftEvent) => {
    if (!this.isSessionActive()) {
      // See comment in onSeek
      return;
    }

    // According to conviva it is valid to pass -1 for seeking in live streams
    this.trackSeekStart(-1);
    this.onPlaybackStateChanged(event);
  };

  private onTimeShifted = (event: TimeShiftEvent) => {
    if (!this.isSessionActive()) {
      // See comment in onSeek
      return;
    }

    this.trackSeekEnd();
    this.onPlaybackStateChanged(event);
  };

  private trackSeekStart(target: number) {
    this.playerStateManager.setPlayerSeekStart(Math.round(target));
  }

  private trackSeekEnd() {
    this.playerStateManager.setPlayerSeekEnd();
  }

  private onError = (event: ErrorEvent) => {
    if (!this.isSessionActive() && !this.sessionEndedExternally) {
      // initialize Session if not yet initialized to capture Video Start Failures
      this.internalInitializeSession();
    }

    this.reportPlaybackDeficiency(String(event.code) + ' ' + event.name, Conviva.Client.ErrorSeverity.FATAL);
  };

  private onSourceUnloaded = (event: PlayerEventBase) => {
    if (this.isAd) {
      // Ignore sourceUnloaded events during ads
      return;
    } else {
      this.internalEndSession(event);
      this.resetContentMetadata();
    }
  };

  private onDestroy = (event: any) => {
    this.destroy(event);
  };

  private registerPlayerEvents(): void {
    const playerEvents = this.handlers;

    playerEvents.add(this.events.SourceLoaded, this.onSourceLoaded);
    playerEvents.add(this.events.Play, this.onPlay);
    playerEvents.add(this.events.Playing, this.onPlaying);
    playerEvents.add(this.events.Paused, this.onPlaybackStateChanged);
    playerEvents.add(this.events.StallStarted, this.onPlaybackStateChanged);
    playerEvents.add(this.events.StallEnded, this.onPlaybackStateChanged);
    playerEvents.add(this.events.PlaybackFinished, this.onPlaybackFinished);
    playerEvents.add(this.events.VideoPlaybackQualityChanged, this.onVideoQualityChanged);
    playerEvents.add(this.events.AudioPlaybackQualityChanged, this.onCustomEvent);
    playerEvents.add(this.events.Muted, this.onCustomEvent);
    playerEvents.add(this.events.Unmuted, this.onCustomEvent);
    playerEvents.add(this.events.ViewModeChanged, this.onCustomEvent);
    playerEvents.add(this.events.AdBreakStarted, this.onAdBreakStarted);
    playerEvents.add(this.events.AdBreakFinished, this.onAdBreakFinished);
    playerEvents.add(this.events.AdSkipped, this.onAdSkipped);
    playerEvents.add(this.events.AdError, this.onAdError);
    playerEvents.add(this.events.SourceUnloaded, this.onSourceUnloaded);
    playerEvents.add(this.events.Error, this.onError);
    playerEvents.add(this.events.Destroy, this.onDestroy);
    playerEvents.add(this.events.Seek, this.onSeek);
    playerEvents.add(this.events.Seeked, this.onSeeked);
    playerEvents.add(this.events.TimeShift, this.onTimeShift);
    playerEvents.add(this.events.TimeShifted, this.onTimeShifted);

    playerEvents.add(this.events.CastStarted, this.onCustomEvent);
    playerEvents.add(this.events.CastStopped, this.onCustomEvent);
  }

  private onAdBreakStarted = (event: AdBreakEvent) => {
    // Specific post-roll handling
    const isPostRollAdBreak = (adBreak: AdBreak) => {
      return adBreak.scheduleTime === Infinity;
    };

    if (isPostRollAdBreak(event.adBreak)) {
      // Fire playbackFinished in case of a post-roll ad to stop session and do not track post roll ad
      this.debugLog('[ ConvivaAnalytics ] detected post-roll ad ... Ending session');
      this.onPlaybackFinished({
          timestamp: Date.now(),
          type: this.events.PlaybackFinished,
        },
      );
      return;
    }

    // Specific pre-roll handling
    // TODO: remove this workaround when event order is correct
    // Since the event order on initial playback in case of a pre-roll ad is false we need to workaround
    // a to early triggered adBreakStarted event. The initial onPlay event is called after the AdBreakStarted
    // of the pre-roll ad so we won't initialize a session. Therefore we save the adBreakStarted event and
    // trigger it in the initial onPlay event (after initializing the session). (See #onPlaybackStateChanged)
    if (!this.isSessionActive()) {
      this.adBreakStartedToFire = event;
    } else {
      this.trackAdBreakStarted(event);
    }
  };

  private unregisterPlayerEvents(): void {
    this.handlers.clear();
  }

  static get version(): string {
    return ConvivaAnalytics.VERSION;
  }
}

class PlayerConfigHelper {
  /**
   * The config for autoplay and preload have great impact to the VST (Video Startup Time) we track it.
   * Since there is no way to get default config values from the player they are hardcoded.
   */
  public static AUTOPLAY_DEFAULT_CONFIG: boolean = false;

  /**
   * Extract autoplay config form player
   *
   * @param player: Player
   */
  public static getAutoplayConfig(player: Player): boolean {
    const playerConfig = player.getConfig();

    if (playerConfig.playback && playerConfig.playback.autoplay !== undefined) {
      return playerConfig.playback.autoplay;
    } else {
      return PlayerConfigHelper.AUTOPLAY_DEFAULT_CONFIG;
    }
  }

  /**
   * Extract preload config from player
   *
   * The preload config can be set individual for mobile or desktop as well as on root level for both platforms.
   * Default value is true for VOD and false for live streams. If the value is not set for current platform or on root
   * level the default value will be used over the value for the other platform.
   *
   * @param player: Player
   */
  public static getPreloadConfig(player: Player): boolean {
    const playerConfig = player.getConfig();

    if (BrowserUtils.isMobile()) {
      if (playerConfig.adaptation
        && playerConfig.adaptation.mobile
        && playerConfig.adaptation.mobile.preload !== undefined) {
        return playerConfig.adaptation.mobile.preload;
      }
    } else {
      if (playerConfig.adaptation
        && playerConfig.adaptation.desktop
        && playerConfig.adaptation.desktop.preload !== undefined) {
        return playerConfig.adaptation.desktop.preload;
      }
    }

    if (playerConfig.adaptation
      && playerConfig.adaptation.preload !== undefined) {
      return playerConfig.adaptation.preload;
    }

    return !player.isLive();
  }
}

class PlayerEventWrapper {

  private player: Player;
  private readonly eventHandlers: { [eventType: string]: Array<(event?: PlayerEventBase) => void>; };

  constructor(player: Player) {
    this.player = player;
    this.eventHandlers = {};
  }

  public add(eventType: PlayerEvent, callback: (event?: PlayerEventBase) => void): void {
    this.player.on(eventType, callback);

    if (!this.eventHandlers[eventType]) {
      this.eventHandlers[eventType] = [];
    }

    this.eventHandlers[eventType].push(callback);
  }

  public remove(eventType: PlayerEvent, callback: (event?: PlayerEventBase) => void): void {
    this.player.off(eventType, callback);

    if (this.eventHandlers[eventType]) {
      ArrayUtils.remove(this.eventHandlers[eventType], callback);
    }
  }

  public clear(): void {
    for (const eventType in this.eventHandlers) {
      for (const callback of this.eventHandlers[eventType]) {
        this.remove(eventType as PlayerEvent, callback);
      }
    }
  }
}<|MERGE_RESOLUTION|>--- conflicted
+++ resolved
@@ -10,16 +10,11 @@
 import { Html5Timer } from './Html5Timer';
 import { Timeout } from 'bitmovin-player-ui/dist/js/framework/timeout';
 import { ContentMetadataBuilder, Metadata } from './ContentMetadataBuilder';
-<<<<<<< HEAD
-import { BrowserUtils } from './BrowserUtils';
-import { DeviceMetadata } from './Html5Metadata';
-=======
 import { ObjectUtils } from './helper/ObjectUtils';
 import { BrowserUtils } from './helper/BrowserUtils';
 import { ArrayUtils } from 'bitmovin-player-ui/dist/js/framework/arrayutils';
 import { DeviceMetadata } from './Html5Metadata';
 import { AdBreakHelper } from './helper/AdBreakHelper';
->>>>>>> 81436bcf
 
 type Player = PlayerAPI;
 
@@ -33,12 +28,8 @@
    * production or automated testing.
    */
   gatewayUrl?: string;
-<<<<<<< HEAD
-    /**
-=======
-
-  /**
->>>>>>> 81436bcf
+
+  /**
    * Option to set the Conviva Device Category, which is used to assist with
    * user agent string parsing by the Conviva SDK. (default: WEB)
    */
