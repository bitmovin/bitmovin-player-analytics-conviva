--- conflicted
+++ resolved
@@ -15,11 +15,8 @@
 import { Html5Storage } from './Html5Storage';
 import { Html5Time } from './Html5Time';
 import { Html5Timer } from './Html5Timer';
-<<<<<<< HEAD
 import { Timeout } from 'bitmovin-player-ui/dist/js/framework/timeout';
-=======
 import { ContentMetadataBuilder, Metadata } from './ContentMetadataBuilder';
->>>>>>> f91c0c9c
 
 type Player = PlayerAPI;
 
@@ -46,14 +43,10 @@
 
 export class ConvivaAnalytics {
 
-<<<<<<< HEAD
+  private static readonly VERSION: string = '{{VERSION}}';
+
   private static STALL_TRACKING_DELAY_MS = 100;
-
-  private player: Player;
-=======
-  private static readonly VERSION: string = '{{VERSION}}';
   private readonly player: Player;
->>>>>>> f91c0c9c
   private events: typeof PlayerEvent;
   private readonly handlers: PlayerEventWrapper;
   private config: ConvivaAnalyticsConfiguration;
@@ -73,15 +66,12 @@
    */
   private isAd: boolean;
 
-<<<<<<< HEAD
   // Since there are no stall events during play / playing; seek / seeked; timeShift / timeShifted we need
   // to track stalling state between those events. To prevent tracking eg. when seeking in buffer we delay it.
   private stallTrackingTimout: Timeout = new Timeout(ConvivaAnalytics.STALL_TRACKING_DELAY_MS, () => {
-    this.playerStateManager.setPlayerState(Conviva.PlayerStateManager.PlayerState.BUFFERING)
+    this.playerStateManager.setPlayerState(Conviva.PlayerStateManager.PlayerState.BUFFERING);
   });
 
-=======
->>>>>>> f91c0c9c
   constructor(player: Player, customerKey: string, config: ConvivaAnalyticsConfiguration = {}) {
     if (typeof Conviva === 'undefined') {
       console.error('Conviva script missing, cannot init ConvivaAnalytics. '
@@ -327,18 +317,8 @@
    * Update contentMetadata which must be present before first video frame
    */
   private buildContentMetadata() {
-<<<<<<< HEAD
-    const source = this.player.getSource() as ConvivaSourceConfig;
-
-    this.contentMetadata.applicationName = this.config.applicationName || 'Unknown (no config.applicationName set)';
-    this.contentMetadata.assetName = this.getAssetName(source);
-    this.contentMetadata.viewerId = source.viewerId || this.config.viewerId || null;
-    this.contentMetadata.streamType =
-      this.player.isLive() ? Conviva.ContentMetadata.StreamType.LIVE : Conviva.ContentMetadata.StreamType.VOD;
-=======
     this.contentMetadataBuilder.duration = this.player.getDuration();
     this.contentMetadataBuilder.streamType = this.player.isLive() ? Conviva.ContentMetadata.StreamType.LIVE : Conviva.ContentMetadata.StreamType.VOD;
->>>>>>> f91c0c9c
 
     this.contentMetadataBuilder.custom = {
       // Autoplay and preload are important options for the Video Startup Time so we track it as custom tags
@@ -355,15 +335,6 @@
     }
   }
 
-<<<<<<< HEAD
-  /**
-   * Update contentMetadata which are allowed during the session
-   */
-  private buildDynamicContentMetadata() {
-    const source = this.player.getSource();
-    this.contentMetadata.streamUrl = this.getUrlFromSource(source);
-    this.contentMetadata.duration = this.player.getDuration();
-=======
   private buildSourceRelatedMetadata(source: ConvivaSourceConfig) {
     this.contentMetadataBuilder.assetName = this.getAssetNameFromSource(source);
     this.contentMetadataBuilder.viewerId = source.viewerId || this.contentMetadataBuilder.viewerId;
@@ -375,7 +346,6 @@
     };
 
     this.contentMetadataBuilder.streamUrl = this.getUrlFromSource(source);
->>>>>>> f91c0c9c
   }
 
   private updateSession() {
@@ -495,25 +465,12 @@
   };
 
   private onPlaying = (event: PlaybackEvent) => {
-<<<<<<< HEAD
-=======
     this.contentMetadataBuilder.setPlaybackStarted(true);
->>>>>>> f91c0c9c
     this.debugLog('playing', event);
     this.updateSession();
     this.onPlaybackStateChanged(event);
   };
 
-<<<<<<< HEAD
-=======
-  // When the first ON_TIME_CHANGED event arrives, the loading phase is finished and actual playback has started
-  private onTimeChanged = (event: PlaybackEvent) => {
-    if (this.isValidSession()) {
-      this.onPlaying(event);
-    }
-  };
-
->>>>>>> f91c0c9c
   private onPlaybackFinished = (event: PlayerEventBase) => {
     this.debugLog('playbackfinished', event);
     this.onPlaybackStateChanged(event);
