--- conflicted
+++ resolved
@@ -219,7 +219,7 @@
 
     this.client.reportError(this.sessionKey, message, severity);
     if (endSession) {
-      this.endSession();
+      this.internalEndSession();
     }
   }
 
@@ -528,17 +528,7 @@
       this.internalInitializeSession();
     }
 
-<<<<<<< HEAD
     this.reportPlaybackDeficiency(String(event.code) + ' ' + event.name, Conviva.Client.ErrorSeverity.FATAL);
-=======
-    this.client.reportError(
-      this.sessionKey,
-      `${String(event.code)} ${event.name}`,
-      Conviva.Client.ErrorSeverity.FATAL,
-    );
-
-    this.internalEndSession();
->>>>>>> bf4268fb
   };
 
   private onSourceUnloaded = (event: PlayerEventBase) => {
